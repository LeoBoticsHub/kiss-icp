// MIT License
//
// Copyright (c) 2022 Ignacio Vizzo, Tiziano Guadagnino, Benedikt Mersch, Cyrill
// Stachniss.
//
// Permission is hereby granted, free of charge, to any person obtaining a copy
// of this software and associated documentation files (the "Software"), to deal
// in the Software without restriction, including without limitation the rights
// to use, copy, modify, merge, publish, distribute, sublicense, and/or sell
// copies of the Software, and to permit persons to whom the Software is
// furnished to do so, subject to the following conditions:
//
// The above copyright notice and this permission notice shall be included in all
// copies or substantial portions of the Software.
//
// THE SOFTWARE IS PROVIDED "AS IS", WITHOUT WARRANTY OF ANY KIND, EXPRESS OR
// IMPLIED, INCLUDING BUT NOT LIMITED TO THE WARRANTIES OF MERCHANTABILITY,
// FITNESS FOR A PARTICULAR PURPOSE AND NONINFRINGEMENT. IN NO EVENT SHALL THE
// AUTHORS OR COPYRIGHT HOLDERS BE LIABLE FOR ANY CLAIM, DAMAGES OR OTHER
// LIABILITY, WHETHER IN AN ACTION OF CONTRACT, TORT OR OTHERWISE, ARISING FROM,
// OUT OF OR IN CONNECTION WITH THE SOFTWARE OR THE USE OR OTHER DEALINGS IN THE
// SOFTWARE.

#include "KissICP.hpp"

#include <Eigen/Core>
#include <tuple>
#include <vector>

#include "kiss_icp/core/Deskew.hpp"
#include "kiss_icp/core/Preprocessing.hpp"
#include "kiss_icp/core/Transforms.hpp"
#include "kiss_icp/core/VoxelHashMap.hpp"

namespace kiss_icp::pipeline {

KissICP::Vector3dVectorTuple KissICP::RegisterFrame(const std::vector<Eigen::Vector3d> &frame,
                                                    const std::vector<double> &timestamps) {
    const auto &deskew_frame = [&]() -> std::vector<Eigen::Vector3d> {
        if (!config_.deskew) return frame;
        // TODO(Nacho) Add some asserts here to sanitize the timestamps

        //  If not enough poses for the estimation, do not de-skew
        const size_t N = poses().size();
        if (N <= 2) return frame;

        // Estimate linear and angular velocities
        const auto &start_pose = poses_[N - 2];
        const auto &finish_pose = poses_[N - 1];
        return compensator_.DeSkewScan(frame, timestamps, start_pose, finish_pose);
    }();
    return RegisterFrame(deskew_frame);
}

KissICP::Vector3dVectorTuple KissICP::RegisterFrame(const std::vector<Eigen::Vector3d> &frame) {
    // Preprocess the input cloud
    const auto &cropped_frame = Preprocess(frame, config_.max_range, config_.min_range);

    // Voxelize
    const auto &[source, frame_downsample] = Voxelize(cropped_frame);

    // Get motion prediction and adaptive_threshold
    const double sigma = GetAdaptiveThreshold();

    // Compute initial_guess for ICP
    const auto prediction = GetPredictionModel();
    const auto last_pose = !poses_.empty() ? poses_.back() : Eigen::Isometry3d::Identity();
    const auto initial_guess = ConcatenateIsometries(last_pose, prediction);

    // Run icp
    const Eigen::Isometry3d new_pose = local_map_.RegisterPointCloud(source,         //
                                                                     initial_guess,  //
                                                                     3.0 * sigma,    //
                                                                     sigma / 3.0);
    const auto model_deviation = ConcatenateIsometries(initial_guess.inverse(), new_pose);
    adaptive_threshold_.UpdateModelDeviation(model_deviation);
    local_map_.Update(frame_downsample, new_pose);
    poses_.push_back(new_pose);
    return {frame, source};
}

KissICP::Vector3dVectorTuple KissICP::Voxelize(const std::vector<Eigen::Vector3d> &frame) const {
    const auto voxel_size = config_.voxel_size;
    const auto frame_downsample = kiss_icp::VoxelDownsample(frame, voxel_size * 0.5);
    const auto source = kiss_icp::VoxelDownsample(frame_downsample, voxel_size * 1.5);
    return {source, frame_downsample};
}

double KissICP::GetAdaptiveThreshold() {
    if (!HasMoved()) {
        return config_.initial_threshold;
    }
    return adaptive_threshold_.ComputeThreshold();
}

Eigen::Isometry3d KissICP::GetPredictionModel() const {
    Eigen::Isometry3d pred = Eigen::Isometry3d::Identity();
    const size_t N = poses_.size();
    if (N < 2) return pred;
    return ConcatenateIsometries(poses_[N - 2].inverse(), poses_[N - 1]);
}

bool KissICP::HasMoved() {
    if (poses_.empty()) return false;
<<<<<<< HEAD
    auto ComputeMotion = [&](const Eigen::Matrix4d &T1, const Eigen::Matrix4d &T2) {
        return ((T1.inverse() * T2).block<3, 1>(0, 3)).norm();
    };
    const double motion = ComputeMotion(poses_.front(), poses_.back());
=======
    const double motion = (poses_.front().inverse() * poses_.back()).translation().norm();
>>>>>>> c8ce571d
    return motion > 5.0 * config_.min_motion_th;
}

}  // namespace kiss_icp::pipeline<|MERGE_RESOLUTION|>--- conflicted
+++ resolved
@@ -102,14 +102,7 @@
 
 bool KissICP::HasMoved() {
     if (poses_.empty()) return false;
-<<<<<<< HEAD
-    auto ComputeMotion = [&](const Eigen::Matrix4d &T1, const Eigen::Matrix4d &T2) {
-        return ((T1.inverse() * T2).block<3, 1>(0, 3)).norm();
-    };
-    const double motion = ComputeMotion(poses_.front(), poses_.back());
-=======
     const double motion = (poses_.front().inverse() * poses_.back()).translation().norm();
->>>>>>> c8ce571d
     return motion > 5.0 * config_.min_motion_th;
 }
 

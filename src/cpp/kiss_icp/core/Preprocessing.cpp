--- conflicted
+++ resolved
@@ -43,20 +43,12 @@
 }  // namespace
 
 namespace kiss_icp {
-<<<<<<< HEAD
-
-=======
->>>>>>> c8ce571d
 std::vector<Eigen::Vector3d> VoxelDownsample(const std::vector<Eigen::Vector3d> &frame,
                                              double voxel_size) {
     tsl::robin_map<Voxel, Eigen::Vector3d, VoxelHash> grid;
     grid.reserve(frame.size());
     for (const auto &point : frame) {
-<<<<<<< HEAD
-        const auto voxel = Voxel(point, voxel_size);
-=======
         const auto voxel = Voxel((point / voxel_size).cast<int>());
->>>>>>> c8ce571d
         if (grid.contains(voxel)) continue;
         grid.insert({voxel, point});
     }
@@ -81,7 +73,6 @@
 
 std::vector<Eigen::Vector3d> CorrectKITTIScan(const std::vector<Eigen::Vector3d> &frame) {
     constexpr double VERTICAL_ANGLE_OFFSET = (0.205 * M_PI) / 180.0;
-<<<<<<< HEAD
     std::vector<Eigen::Vector3d> corrected_frame = frame;
     std::transform(
         corrected_frame.cbegin(), corrected_frame.cend(), corrected_frame.begin(),
@@ -89,15 +80,6 @@
             const Eigen::Vector3d rotationVector = pt.cross(Eigen::Vector3d(0., 0., 1.));
             return Eigen::AngleAxisd(VERTICAL_ANGLE_OFFSET, rotationVector.normalized()) * pt;
         });
-=======
-    std::vector<Eigen::Vector3d> corrected_frame(frame.size());
-    tbb::parallel_for(size_t(0), frame.size(), [&](size_t i) {
-        const auto &pt = frame[i];
-        const Eigen::Vector3d rotationVector = pt.cross(Eigen::Vector3d(0., 0., 1.));
-        corrected_frame[i] =
-            Eigen::AngleAxisd(VERTICAL_ANGLE_OFFSET, rotationVector.normalized()) * pt;
-    });
->>>>>>> c8ce571d
     return corrected_frame;
 }
 }  // namespace kiss_icp
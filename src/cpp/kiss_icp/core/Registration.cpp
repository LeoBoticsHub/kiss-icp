// MIT License
//
// Copyright (c) 2022 Ignacio Vizzo, Tiziano Guadagnino, Benedikt Mersch, Cyrill
// Stachniss.
//
// Permission is hereby granted, free of charge, to any person obtaining a copy
// of this software and associated documentation files (the "Software"), to deal
// in the Software without restriction, including without limitation the rights
// to use, copy, modify, merge, publish, distribute, sublicense, and/or sell
// copies of the Software, and to permit persons to whom the Software is
// furnished to do so, subject to the following conditions:
//
// The above copyright notice and this permission notice shall be included in all
// copies or substantial portions of the Software.
//
// THE SOFTWARE IS PROVIDED "AS IS", WITHOUT WARRANTY OF ANY KIND, EXPRESS OR
// IMPLIED, INCLUDING BUT NOT LIMITED TO THE WARRANTIES OF MERCHANTABILITY,
// FITNESS FOR A PARTICULAR PURPOSE AND NONINFRINGEMENT. IN NO EVENT SHALL THE
// AUTHORS OR COPYRIGHT HOLDERS BE LIABLE FOR ANY CLAIM, DAMAGES OR OTHER
// LIABILITY, WHETHER IN AN ACTION OF CONTRACT, TORT OR OTHERWISE, ARISING FROM,
// OUT OF OR IN CONNECTION WITH THE SOFTWARE OR THE USE OR OTHER DEALINGS IN THE
// SOFTWARE.
#include "Registration.hpp"

<<<<<<< HEAD
#include <Eigen/Dense>
=======
#include <tbb/blocked_range.h>
#include <tbb/parallel_reduce.h>

>>>>>>> c8ce571d
#include <algorithm>
#include <cmath>
#include <tuple>

#include "Transforms.hpp"

namespace Eigen {
using Matrix6d = Eigen::Matrix<double, 6, 6>;
using Matrix3_6d = Eigen::Matrix<double, 3, 6>;
}  // namespace Eigen

namespace {

inline double square(double x) { return x * x; }

inline Eigen::Matrix3d SkewMatrix(const Eigen::Vector3d &vec) {
    Eigen::Matrix3d skew;
    // clang-format off
    skew << 0,      -vec.z(),  vec.y(),
            vec.z(), 0,       -vec.x(),
           -vec.y(), vec.x(),  0;
    // clang-format on
    return skew;
}

<<<<<<< HEAD
Eigen::Matrix4d TransformVector6dToMatrix4d(const Eigen::Vector6d &x) {
    Eigen::Matrix4d output = Eigen::Matrix4d::Identity();
    output.block<3, 3>(0, 0) = (Eigen::AngleAxisd(x(2), Eigen::Vector3d::UnitZ()) *
                                Eigen::AngleAxisd(x(1), Eigen::Vector3d::UnitY()) *
                                Eigen::AngleAxisd(x(0), Eigen::Vector3d::UnitX()))
                                   .matrix();
    output.block<3, 1>(0, 3) = x.block<3, 1>(3, 0);
    return output;
}
=======
struct ResultTuple {
    ResultTuple() {
        JTJ.setZero();
        JTr.setZero();
    }

    ResultTuple operator+(const ResultTuple &other) {
        this->JTJ += other.JTJ;
        this->JTr += other.JTr;
        return *this;
    }

    Eigen::Matrix6d JTJ;
    Eigen::Vector6d JTr;
};
>>>>>>> c8ce571d

}  // namespace

namespace kiss_icp {

PerturbationMatrixTuple AlignClouds(const std::vector<Eigen::Vector3d> &source,
                                    const std::vector<Eigen::Vector3d> &target,
                                    double th) {
    Eigen::Vector6d x = ComputeUpdate(source, target, th);
    Eigen::Isometry3d update = Vector6dToIsometry3d(x);
    return {x, update};
}

Eigen::Vector6d ComputeUpdate(const std::vector<Eigen::Vector3d> &source,
                              const std::vector<Eigen::Vector3d> &target,
                              double th) {
    auto compute_jacobian_and_residual = [&](auto i) {
        const Eigen::Vector3d &source_pt = source[i];
        const Eigen::Vector3d &target_pt = target[i];
        const Eigen::Vector3d residual = (source_pt - target_pt);
        Eigen::Matrix3_6d J_r;
        J_r.block<3, 3>(0, 0) = -1.0 * SkewMatrix(source_pt);
        J_r.block<3, 3>(0, 3) = Eigen::Matrix3d::Identity();
        return std::make_tuple(J_r, residual);
    };

    Eigen::Matrix6d JTJ = Eigen::Matrix6d::Zero();
    Eigen::Vector6d JTr = Eigen::Vector6d::Zero();
    auto Weight = [&](double residual2) { return square(th) / square(th + residual2); };
    for (auto i = 0; i < source.size(); ++i) {
        const auto &[J_r, r] = compute_jacobian_and_residual(i);
        const double w = Weight(r.squaredNorm());
        JTJ.noalias() += J_r.transpose() * w * J_r;
        JTr.noalias() += J_r.transpose() * w * r;
    }

    return JTJ.ldlt().solve(-JTr);
}

}  // namespace kiss_icp<|MERGE_RESOLUTION|>--- conflicted
+++ resolved
@@ -22,13 +22,6 @@
 // SOFTWARE.
 #include "Registration.hpp"
 
-<<<<<<< HEAD
-#include <Eigen/Dense>
-=======
-#include <tbb/blocked_range.h>
-#include <tbb/parallel_reduce.h>
-
->>>>>>> c8ce571d
 #include <algorithm>
 #include <cmath>
 #include <tuple>
@@ -54,33 +47,6 @@
     return skew;
 }
 
-<<<<<<< HEAD
-Eigen::Matrix4d TransformVector6dToMatrix4d(const Eigen::Vector6d &x) {
-    Eigen::Matrix4d output = Eigen::Matrix4d::Identity();
-    output.block<3, 3>(0, 0) = (Eigen::AngleAxisd(x(2), Eigen::Vector3d::UnitZ()) *
-                                Eigen::AngleAxisd(x(1), Eigen::Vector3d::UnitY()) *
-                                Eigen::AngleAxisd(x(0), Eigen::Vector3d::UnitX()))
-                                   .matrix();
-    output.block<3, 1>(0, 3) = x.block<3, 1>(3, 0);
-    return output;
-}
-=======
-struct ResultTuple {
-    ResultTuple() {
-        JTJ.setZero();
-        JTr.setZero();
-    }
-
-    ResultTuple operator+(const ResultTuple &other) {
-        this->JTJ += other.JTJ;
-        this->JTr += other.JTr;
-        return *this;
-    }
-
-    Eigen::Matrix6d JTJ;
-    Eigen::Vector6d JTr;
-};
->>>>>>> c8ce571d
 
 }  // namespace
 

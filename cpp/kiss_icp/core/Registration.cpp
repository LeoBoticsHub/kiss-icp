--- conflicted
+++ resolved
@@ -54,38 +54,15 @@
         return std::make_tuple(J_r, residual);
     };
 
-<<<<<<< HEAD
     Eigen::Matrix6d JTJ = Eigen::Matrix6d::Zero();
     Eigen::Vector6d JTr = Eigen::Vector6d::Zero();
     auto Weight = [&](double residual2) { return square(th) / square(th + residual2); };
     for (auto i = 0; i < source.size(); ++i) {
-        const auto &[J_r, r] = compute_jacobian_and_residual(i);
+        const auto &[J_r, residual] = compute_jacobian_and_residual(i);
         const double w = Weight(r.squaredNorm());
         JTJ.noalias() += J_r.transpose() * w * J_r;
-        JTr.noalias() += J_r.transpose() * w * r;
+        JTr.noalias() += J_r.transpose() * w * residual;
     }
-=======
-    const auto &[JTJ, JTr] = tbb::parallel_reduce(
-        // Range
-        tbb::blocked_range<size_t>{0, source.size()},
-        // Identity
-        ResultTuple(),
-        // 1st Lambda: Parallel computation
-        [&](const tbb::blocked_range<size_t> &r, ResultTuple J) -> ResultTuple {
-            auto Weight = [&](double residual2) { return square(th) / square(th + residual2); };
-            auto &[JTJ_private, JTr_private] = J;
-            for (auto i = r.begin(); i < r.end(); ++i) {
-                const auto &[J_r, residual] = compute_jacobian_and_residual(i);
-                const double w = Weight(residual.squaredNorm());
-                JTJ_private.noalias() += J_r.transpose() * w * J_r;
-                JTr_private.noalias() += J_r.transpose() * w * residual;
-            }
-            return J;
-        },
-        // 2nd Lambda: Parallel reduction of the private Jacboians
-        [&](ResultTuple a, const ResultTuple &b) -> ResultTuple { return a + b; });
-
->>>>>>> ea910332
     const Eigen::Vector6d x = JTJ.ldlt().solve(-JTr);
     return Sophus::SE3d::exp(x);
 }
